#!/usr/bin/env python
# encoding: utf-8
"""
IQMon.py

Created by Josh Walawender on 2013-07-22.
Copyright (c) 2013 . All rights reserved.
"""
from __future__ import division, print_function

## Import General Tools
import sys
import os
import re
import shutil
import time
import subprocess
import logging
import math
import numpy as np

## Import Astronomy Specific Tools
import ephem
import astropy.units as u
from astropy.io import fits
import astropy.coordinates as coords
from astropy import table
from astropy import wcs
from astropy.io import ascii


##-----------------------------------------------------------------------------
## Define Config object to hold IQMon configuration information
##-----------------------------------------------------------------------------
class Config(object):
    '''
    Contains configuration information for IQMon package that can be passed to
    methods and functions.

    Properties:
    - pathIQMonExec: path to the IQMon folder where sextractor default files
                     are stored.  Typically this is the directory where IQMon
                     is installed.
    - pathLog:       path where IQMon's log files should be written
                     (i.e. ~/IQMon/Logs/)
    - pathPlots:     path where plots and jpegs should be written
                     (i.e. ~/IQMon/Plots/)
    - pathTemp:      path where temporary files should be written
                     (i.e. ~/IQMon/tmp/)
    '''
    _singletons = dict()

    def __new__(cls):
        if not cls in cls._singletons:
            cls._singletons[cls] = object.__new__(cls)
        return cls._singletons[cls]

    def __init__(self):
        '''
        Read and parse configuration file.
        - Assumes that file is .IQMonConfig in the user's home directory.
        - No defaults set, if config file not read, then values default to
          None.
        '''

        ## Look for configuration file
        HomePath = os.path.expandvars("$HOME")
        ConfigFilePath = os.path.join(HomePath, ".IQMonConfig")
        if os.path.exists(ConfigFilePath):
            ConfigFile = open(ConfigFilePath, 'r')
            ConfigFileLines = ConfigFile.readlines()
            ConfigFile.close()
        else:
            ConfigFileLines = None

        ## read configuration file
        for line in ConfigFileLines:
            IsIQMonExecPath = re.match("IQMONPATH\s=\s([\w/\-\.]+)", line)
            if IsIQMonExecPath:
                self.pathIQMonExec = os.path.abspath(IsIQMonExecPath.group(1))
            IsLogPath = re.match("IQMONLOGS\s=\s([\w/\-\.]+)", line)
            if IsLogPath:
                self.pathLog = os.path.abspath(IsLogPath.group(1))
            IsPlotsPath = re.match("IQMONPLOTS\s=\s([\w/\-\.]+)", line)
            if IsPlotsPath:
                self.pathPlots = os.path.abspath(IsPlotsPath.group(1))
            IstmpPath = re.match("IQMONTMP\s=\s([\w/\-\.]+)", line)
            if IstmpPath:
                self.pathTemp = os.path.abspath(IstmpPath.group(1))
#             IsCatalogPath = re.match("CATALOGPATH\s=\s([\w/\-\.]+)", line)
#             if IsCatalogPath:
#                 self.pathCatalog = os.path.abspath(IsCatalogPath.group(1))

        ## Create Log Path if it doesn't exist
        SplitPath = [self.pathLog]
        CreatePaths = []
        while not os.path.exists(SplitPath[0]):
            CreatePaths.append(SplitPath[0])
            SplitPath = os.path.split(SplitPath[0])
        while len(CreatePaths) > 0:
            os.mkdir(CreatePaths.pop())
        ## Create Plots Path if it doesn't exist
        SplitPath = [self.pathPlots]
        CreatePaths = []
        while not os.path.exists(SplitPath[0]):
            CreatePaths.append(SplitPath[0])
            SplitPath = os.path.split(SplitPath[0])
        while len(CreatePaths) > 0:
            os.mkdir(CreatePaths.pop())
        ## Create temp Path if it doesn't exist
        SplitPath = [self.pathTemp]
        CreatePaths = []
        while not os.path.exists(SplitPath[0]):
            CreatePaths.append(SplitPath[0])
            SplitPath = os.path.split(SplitPath[0])
        while len(CreatePaths) > 0:
            os.mkdir(CreatePaths.pop())



##-----------------------------------------------------------------------------
## Define Telescope object to hold telescope information
##-----------------------------------------------------------------------------
class Telescope(object):
    '''
    Contains information about the telescope that can be passed to methods and
    functions.  The concept for operation is that the user will write a simple
    script which creates a telescope object and assigned values to all it's
    properties (or sets them to None).  The processing is then just a sequence
    of calls to the IQMon.Image object and it's methods.

    Properties:
      name:          A short name for the telescope
      longName:      A long name for the telescope
      focalLength:   The focal length of the telescope
      pixelSize:     The size of the pixels in the CCD camera
      pixelScale:    The estimated pixel scale of the telescope in arcsec per
                     pixel.  This should be an astropy Unit object with a value
                     and units.
      fRatio:        The F/ratio of the telescope.
      aperture:      The aperture of the telescope.
      gain:          The gain (in electrons per ADU) of the CCD.
      nXPix:         The number of pixels in the X direction of the CCD.
      nYPix:         The number of pixels in the Y direction of the CCD.
      site:          A pyephem site object defining the site of the telescope
      unitsForFWHM:  A quantity with the units for the FWHM output.  The units
                     should be reducible to either pixels or arcseconds.
      ROI:           The "region of interest" to crop the image to.  Format
                     should be '[x1:x2,y1:y2]' or 'x1:x2,y1:y2'.
      thresholdFWHM: The FWHM above which the image should be flagged in the
                     HTML output log.
      thresholdPointingErr:   
      thresholdEllipticity:   
      SExtractorPhotAperture: 
      SExtractorSeeing:       The initial seeing estimate for SExtractor.
    '''
    _singletons = dict()

    def __new__(cls):
        if not cls in cls._singletons:
            cls._singletons[cls] = object.__new__(cls)
        return cls._singletons[cls]

    def __init__(self):
        self.name = None
        self.longName = None
        self.focalLength = None
        self.pixelSize = None
        self.aperture = None
        self.gain = None
        self.nXPix = None
        self.nYPix = None
        self.unitsForFWHM = None
        self.ROI = None
        self.thresholdFWHM = None
        self.thresholdPointingErr = None
        self.thresholdEllipticity = None
        self.pixelScale = None
        self.fRatio = None
        self.SExtractorPhotAperture = None
        self.SExtractorSeeing = None
        self.site = None
        
    def CheckUnits(self):
        '''
        Checks whether the telescope properties have the right type.  If a unit
        is expected, checks whether the input has units and whether it is
        reducible to the expected unit.  If input has no units and they are
        expected, then adds the default unit.
        '''
        ## name is a string
        assert type(self.name) == str
        ## longName is a string
        assert type(self.longName) == str
        ## Default focalLength units to mm
        if type(self.focalLength) == u.quantity.Quantity:
            assert self.focalLength.to(u.mm)
        else:
            self.focalLength *= u.mm
        ## Default pixelSize units to microns
        if type(self.pixelSize) == u.quantity.Quantity:
            assert self.pixelSize.to(u.micron)
        else:
            self.pixelSize *= u.micron
        ## Default aperture to units of mm
        if type(self.aperture) == u.quantity.Quantity:
            assert self.aperture.to(u.mm)
        else:
            self.aperture *= u.mm
        ## Default gain to units of 1/ADU
        if type(self.gain) == u.quantity.Quantity:
            assert self.gain.to(1/u.adu)
        else:
            self.gain *= 1./u.adu
        ## Default unitsForFWHM to units of arcsec
        if type(self.unitsForFWHM) == u.quantity.Quantity:
            assert self.unitsForFWHM.unit in [u.arcsec, u.pix]
        else:
            self.unitsForFWHM *= u.pix
        ## ROI is string
        assert type(self.ROI) == str
        ## Default thresholdFWHM to same units as unitsForFWHM
        if type(self.thresholdFWHM) == u.quantity.Quantity:
            assert self.thresholdFWHM.unit in [u.arcsec, u.pix]
        else:
            self.thresholdFWHM *= u.pix
        ## Default thresholdPointingErr to units of arcmin
        if type(self.thresholdPointingErr) == u.quantity.Quantity:
            assert self.thresholdPointingErr.to(u.arcmin)
        else:
            self.thresholdPointingErr *= u.arcmin
        ## Default thresholdEllipticity to dimensionless
        if type(self.thresholdEllipticity) == u.quantity.Quantity:
            assert self.thresholdEllipticity.to(u.dimensionless_unscaled)
        else:
            assert float(self.thresholdEllipticity) >=0 and float(self.thresholdEllipticity) <= 1.
        ## Default pixelScale to units of arcsec per pixel
        if type(self.pixelScale) == u.quantity.Quantity:
            assert self.pixelScale.to(u.arcsec / u.pix)
        else:
            self.pixelScale *= u.arcsec / u.pix
        ## Default fRatio to dimensionless
        if type(self.fRatio) == u.quantity.Quantity:
            assert self.fRatio.to(u.dimensionless_unscaled)
        else:
            assert float(self.fRatio)


    ##-------------------------------------------------------------------------
    ## Define astropy.units Equivalency for Arcseconds and Pixels
    ##-------------------------------------------------------------------------
    def DefinePixelScale(self):
        self.pixelScaleEquivalency = [(u.pix, u.arcsec,
                       lambda pix: (pix*u.radian.to(u.arcsec)*self.pixelSize/self.focalLength).decompose().value,
                       lambda arcsec: (arcsec/u.radian.to(u.arcsec)*self.focalLength/self.pixelSize).decompose().value
                       )]


##-----------------------------------------------------------------------------
## Define Image object which holds information and methods for analysis
##-----------------------------------------------------------------------------
class Image(object):
    '''
    The IQMon.Image object represents a single input image to the IQMon
    process.

    When defined, the image objects requires both a filename to a valid fits
    file and an IQMon.Config object.

    Properties:

    Methods:
    '''
    def __init__(self, input, tel, config):
        self.startProcessTime = time.time()
        if os.path.exists(input):
            FitsFileDirectory, FitsFilename = os.path.split(input)
            self.rawFile = input
            self.rawFileName = FitsFilename
            self.rawFileDirectory = FitsFileDirectory
            self.rawFileBasename, self.fileExt = os.path.splitext(FitsFilename)
        else:
            self.rawFile = None
            self.rawFileName = None
            self.rawFileDirectory = None
            raise IOError("File {0} does not exist".format(input))
        ## Confirm that input tel is an IQMon.Telescope object
        assert type(tel) == Telescope
        self.tel = tel
        ## Confirm that input config is an IQMon.Config object
        assert type(config) == Config
        self.config = config
        ## Initialize values to None
        self.logger = None
        self.workingFile = None
        self.header = None
        self.exptime = None
        self.filter = None
        self.focusPos = None
        self.objectName = None
        self.astrometrySolved = None
        self.coordinate_WCS = None
        self.coordinate_header = None
        self.nSExtracted = None
        self.SExBackground = None
        self.SExBRMS = None
        self.tempFiles = []
        self.SExtractorResults = None
        self.nStarsSEx = None
        self.positionAngle = None
        self.zeroPoint = None
        self.processTime = None
        self.FWHM = None
        self.ellipticity = None
        self.pointingError = None
        self.imageFlipped = None
        self.jpegFileNames = []


    ##-------------------------------------------------------------------------
    ## Make Logger Object
    ##-------------------------------------------------------------------------
    def MakeLogger(self, IQMonLogFileName, verbose):
        '''
        Create the logger object to use when processing.  Takes as input the
        full path to the file to write the log to and verboase, a boolean value
        which will increase the verbosity of the concole log (the file log will
        always be at debug level).
        '''
        self.logger = logging.getLogger('IQMonLogger')
        self.logger.setLevel(logging.DEBUG)
        LogFileHandler = logging.FileHandler(IQMonLogFileName)
        LogFileHandler.setLevel(logging.DEBUG)
        LogConsoleHandler = logging.StreamHandler()
        if verbose:
            LogConsoleHandler.setLevel(logging.DEBUG)
        else:
            LogConsoleHandler.setLevel(logging.INFO)
        LogFormat = logging.Formatter('%(asctime)23s %(levelname)8s: %(message)s')
        LogFileHandler.setFormatter(LogFormat)
        LogConsoleHandler.setFormatter(LogFormat)
        self.logger.addHandler(LogConsoleHandler)
        self.logger.addHandler(LogFileHandler)


    ##-------------------------------------------------------------------------
    ## Get Header
    ##-------------------------------------------------------------------------
    def GetHeader(self):
        '''
        Get information from the image fits header.
        '''
        hdulist = fits.open(self.workingFile)
        self.header = hdulist[0].header
        self.image = hdulist[0].data
        hdulist.close()
        self.logger.info("Reading image header.")
        
        ## Get exposure time from header (assumes seconds)
        try:
            self.exptime = float(self.header['EXPTIME']) * u.s
        except:
            self.exptime = None
            self.logger.debug("No exposure time value found in header")
        else:
            self.logger.debug("Exposure time = {0:.1f} s".format(self.exptime.to(u.s).value))
        ## Get filter from header
        try:
            self.filter = self.header['FILTER']
        except:
            self.filter = None
            self.logger.debug("No filter keyword found in header")
        else:
            self.logger.debug("Filter = {0}".format(self.filter))
        ## Get focus position from header
        try:
            self.focusPos = self.header['FOCUSPOS']
        except:
            self.focusPos = None
            self.logger.debug("No focus position value found in header")
        else:
            self.logger.debug("Focus position = {0}".format(self.focusPos))
        ## Get object name from header
        try:
            self.objectName = self.header["OBJECT"]
        except:
            self.objectName = None
            self.logger.debug("No object value found in header")
        else:
            self.logger.debug("Header object name = {0}".format(self.objectName))
        ## Get airmass from header
        try:
            self.headerAirmass = self.header["AIRMASS"]
        except:
            self.headerAirmass = None
            self.logger.debug("No airmass value found in header")
        else:
            self.logger.debug("Header airmass = {0:.2f}".format(self.headerAirmass))
        ## Get Observation Date and Time from header
        ## (assumes YYYY-MM-DDTHH:MM:SS format)
        try:
            self.dateObs = self.header["DATE-OBS"]
        except:
            self.dateObs = None
            self.logger.debug("No date value found in header")
        else:
            self.logger.debug("Header date = {0}".format(self.dateObs))
        ## Get Site Latitude from header (assumes decimal degrees)
        try:
            self.latitude = self.header["LAT-OBS"] * u.deg
        except:
            self.latitude = None
            self.logger.debug("No latitude value found in header")
        else:
            self.logger.debug("Header latitude = {0:.4f} deg".format(self.latitude.to(u.deg).value))
        ## Get Site Longitude from header (assumes decimal degrees)
        try:
            self.longitude = self.header["LONG-OBS"] * u.deg
        except:
            self.longitude = None
            self.logger.debug("No longitiude value found in header")
        else:
            self.logger.debug("Header longitiude = {0:.4f} deg".format(self.longitude.to(u.deg).value))
        ## Get Site Altitude from header (assumes meters)
        try:
            self.altitude = self.header["ALT-OBS"] * u.meter
        except:
            self.altitude = None
            self.logger.debug("No altitude value found in header")
        else:
            self.logger.debug("Header altitude = {0:.0f} meters".format(self.altitude.to(u.meter).value))


        ## Determine Image Size in Pixels
        self.nYPix, self.nXPix = self.image.shape

        ## Read Header Coordinates in to astropy coordinates object
        ImageRA  = self.header['RA']
        if len(ImageRA.split(":")) != 3:
            if len(ImageRA.split(" ")) == 3:
                ImageRA = ":".join(ImageRA.split(" "))
        ImageDEC = self.header['DEC']    
        if len(ImageDEC.split(":")) != 3:
            if len(ImageDEC.split(" ")) == 3:
                ImageDEC = ":".join(ImageDEC.split(" "))
        self.logger.debug("Read pointing info from header: "+ImageRA+" "+ImageDEC)
        try:
            self.coordinate_header = coords.ICRSCoordinates(
                                                      ImageRA+" "+ImageDEC,
                                                   unit=(u.hour, u.degree))
        except:
            self.logger.warning("Failed to read pointing info from header.")
            self.coordinate_header = None

        ## Read WCS
        try:
            self.imageWCS = wcs.WCS(self.header)
        except:
            self.imageWCS = None
            self.logger.info("No WCS found in image header")
        else:
            self.logger.debug("Found WCS in image header.")

        ## Determine PA of Image
        try:
            PC11 = float(self.imageWCS.to_header()['PC1_1'])
            PC12 = float(self.imageWCS.to_header()['PC1_2'])
            PC21 = float(self.imageWCS.to_header()['PC2_1'])
            PC22 = float(self.imageWCS.to_header()['PC2_2'])
        except:
            self.logger.debug("Could not find PCn_m values in WCS.")
            try:
                PC11 = float(self.imageWCS.to_header()['CD1_1'])
                PC12 = float(self.imageWCS.to_header()['CD1_2'])
                PC21 = float(self.imageWCS.to_header()['CD2_1'])
                PC22 = float(self.imageWCS.to_header()['CD2_2'])
            except:
                self.logger.debug("Could not find CDn_m values in WCS.")
                self.imageWCS = None
        if self.imageWCS:
            if (abs(PC21) > abs(PC22)) and (PC21 >= 0): 
                North = "Right"
                self.positionAngle = 270.*u.deg + math.degrees(math.atan(PC22/PC21))*u.deg
            elif (abs(PC21) > abs(PC22)) and (PC21 < 0):
                North = "Left"
                self.positionAngle = 90.*u.deg + math.degrees(math.atan(PC22/PC21))*u.deg
            elif (abs(PC21) < abs(PC22)) and (PC22 >= 0):
                North = "Up"
                self.positionAngle = 0.*u.deg + math.degrees(math.atan(PC21/PC22))*u.deg
            elif (abs(PC21) < abs(PC22)) and (PC22 < 0):
                North = "Down"
                self.positionAngle = 180.*u.deg + math.degrees(math.atan(PC21/PC22))*u.deg
            if (abs(PC11) > abs(PC12)) and (PC11 > 0): East = "Right"
            if (abs(PC11) > abs(PC12)) and (PC11 < 0): East = "Left"
            if (abs(PC11) < abs(PC12)) and (PC12 > 0): East = "Up"
            if (abs(PC11) < abs(PC12)) and (PC12 < 0): East = "Down"
            if North == "Up" and East == "Left": self.imageFlipped = False
            if North == "Up" and East == "Right": self.imageFlipped = True
            if North == "Down" and East == "Left": self.imageFlipped = True
            if North == "Down" and East == "Right": self.imageFlipped = False
            if North == "Right" and East == "Up": self.imageFlipped = False
            if North == "Right" and East == "Down": self.imageFlipped = True
            if North == "Left" and East == "Up": self.imageFlipped = True
            if North == "Left" and East == "Down": self.imageFlipped = False
            self.logger.debug("Position angle of WCS is {0:.1f} degrees.".format(self.positionAngle.to(u.deg).value))
            self.logger.debug("Image orientation is North {0}, East {1}.".format(North, East))
            if self.imageFlipped:
                self.logger.debug("Image is mirrored.")
        else:
            self.positionAngle = None
            self.imageFlipped = None


        ## Determine Alt, Az, Moon Sep, Moon Illum using ephem module
        if self.dateObs and self.latitude and self.longitude:
            ## Populate site object properties
            SiteDate = "/".join(self.dateObs[0:10].split("-"))
            SiteTime = self.dateObs[11:]        
            self.tel.site.date = ephem.Date(SiteDate+" "+SiteTime)
            self.tel.site.lat = str(self.latitude.to(u.deg).value)
            self.tel.site.lon = str(self.longitude.to(u.deg).value)
            if self.altitude: self.tel.site.elevation = self.altitude.to(u.meter).value
            ## Do calculations using ephem
            TargetObject = ephem.readdb("Target,f|M|F7,"+ImageRA+","+ImageDEC+",2.02,2000")
            TargetObject.compute(self.tel.site)
            self.targetAlt = TargetObject.alt * 180./ephem.pi * u.deg
            self.targetAz = TargetObject.az * 180./ephem.pi * u.deg
            self.logger.debug("Target Alt, Az = {0:.1f}, {1:.1f}".format(self.targetAlt.to(u.deg).value, self.targetAz.to(u.deg).value))
            self.zenithAngle = 90.*u.deg - self.targetAlt
            self.airmass = 1.0/math.cos(self.zenithAngle.to(u.radian).value)*(1.0 - 0.0012*(1.0/(math.cos(self.zenithAngle.to(u.radian).value)**2 - 1.0)))
            self.logger.debug("Target airmass (calculated) = {0:.2f}".format(self.airmass))
            ## Calculate Moon Position and Illumination
            TheMoon = ephem.Moon()
            TheMoon.compute(self.tel.site)
            self.moonPhase = TheMoon.phase
            self.moonSep = ephem.separation(TargetObject, TheMoon) * 180./ephem.pi * u.deg
            self.moonAlt = TheMoon.alt * 180./ephem.pi * u.deg
            self.logger.debug("A {0:.0f} percent illuminated Moon is {1:.0f} deg from target.".format(self.moonPhase, self.moonSep.to(u.deg).value))
        else:
            self.targetAlt = None
            self.targetAz = None
            self.moonPhase = None
            self.moonSep = None
            self.moonAlt = None
            self.zenithAngle = None
            self.airmass = None
            self.logger.warning("Object position and Moon position not calculated.")


    ##-------------------------------------------------------------------------
    ## Read Image
    ##-------------------------------------------------------------------------
    def ReadImage(self):
        '''
        Read the raw image and write out a working image in the IQMon temporary
        directory.
        
        - For the moment, this only copies a fits file from the original
          location to the IQMon tmp directory.
        - Later implement file format conversion from CRW, CR2, DNG, etc to
          fits using dcraw.
        '''
        self.workingFile = os.path.join(self.config.pathTemp, self.rawFileName)
        shutil.copy2(self.rawFile, self.workingFile)
        self.tempFiles.append(self.workingFile)

    ##-------------------------------------------------------------------------
    ## Dark Subtract Image
    ##-------------------------------------------------------------------------
    def DarkSubtract(self, Darks):
        '''
        Create master dark and subtract from image.
        
        Input the filename of the appropriate master dark.  May want to write
        own function to make the master dark given input file data.
        '''
        self.logger.debug("Dark subtracting image.  Opening image data.")
        hdulist_image = fits.open(self.workingFile, mode='update')
        ## Load master dark if provided, but if multiple files input, combine
        ## them in to master dark, then load combined master dark.
        if len(Darks) == 1:
            self.logger.debug("Found master dark.  Opening master dark data.")
            hdulist_dark = fits.open(Darks[0])
            MasterDarkData = hdulist_dark[0].data
        elif len(Darks) > 1:
            self.logger.info("Multiple input darks detected.  Median combining {0} darks.".format(len(Darks)))
            ## Combine multiple darks frames
            DarkData = []
            for Dark in Darks:
                hdulist = fits.open(Dark)
                DarkData.append(hdulist[0].data)
            DarkData = np.array(DarkData)
            MasterDarkData = np.median(DarkData, axis=0)
            ## Save Master Dark to Fits File
            DataPath = os.path.split(self.rawFile)[0]
            DataNightString = os.path.split(DataPath)[1]
            MasterDarkFilename = "MasterDark_"+self.tel.name+"_"+DataNightString+"_"+str(int(math.floor(self.exptime.to(u.s).value)))+".fits"
            MasterDarkFile  = os.path.join(self.config.pathTemp, MasterDarkFilename)    
            hdu_MasterDark = fits.PrimaryHDU(MasterDarkData)
            hdulist_MasterDark = fits.HDUList([hdu_MasterDark])
            hdulist_MasterDark.header = hdulist[0].header
            hdulist_MasterDark.header['history'] = "Combined {0} images to make this master dark.".format(len(Darks))
            self.logger.info("Writing master dark file: {0}".format(MasterDarkFile))
            hdulist_MasterDark.writeto(MasterDarkFile)
        else:
            self.logger.error("No input dark files detected.")
        ## Now Subtract MasterDark from Image
        self.logger.info("Subtracting dark from image.")
        ImageData = hdulist_image[0].data
        DifferenceImage = ImageData - MasterDarkData
        hdulist_image[0].data = DifferenceImage
        hdulist_image.flush()
#         self.logger.debug("Median level of image = {0}".format(np.median(ImageData)))
#         self.logger.debug("Median level of dark = {0}".format(np.median(MasterDarkData)))
#         self.logger.debug("Median level of dark subtracted = {0}".format(np.median(DifferenceImage)))


    ##-------------------------------------------------------------------------
    ## Crop Image
    ##-------------------------------------------------------------------------
    def Crop(self):
        '''
        Crop working image to region of interest.
        '''
        if self.tel.ROI:
            ## Parse ROI String
            try:
                MatchROI = re.match("\[?(\d{1,5}):(\d{1,5}),(\d{1,5}):(\d{1,5})\]?", self.tel.ROI)
            except:
                self.logger.warning("Could not parse ROI string in telescope object.")
            else:
                x1 = int(MatchROI.group(1))
                x2 = int(MatchROI.group(2))
                y1 = int(MatchROI.group(3))
                y2 = int(MatchROI.group(4))
                self.logger.info("Cropping Image To [{0}:{1},{2}:{3}]".format(x1, x2, y1, y2))
                hdulist = fits.open(self.workingFile, mode="update")
                hdulist[0].data = hdulist[0].data[x1:x2,y1:y2]
                hdulist.flush()
                hdulist.close()


    ##-------------------------------------------------------------------------
    ## Solve Astrometry Using astrometry.net
    ##-------------------------------------------------------------------------
    def SolveAstrometry(self):
        '''
        Solve astrometry in the working image using the astrometry.net solver.
        '''
        self.logger.info("Attempting to create WCS using Astrometry.net solver.")
        AstrometryCommand = ["solve-field", "-l", "5", "-O", "-p",
                             "-L", str(self.tel.pixelScale.value*0.90),
                             "-H", str(self.tel.pixelScale.value*1.10),
                             "-u", "arcsecperpix", "-z", "4", self.workingFile]
        AstrometrySTDOUT = ""

        try:
            StartTime = time.time()
            AstrometrySTDOUT = subprocess.check_output(AstrometryCommand, 
                               stderr=subprocess.STDOUT)
            EndTime = time.time()
        except subprocess.CalledProcessError as e:
            self.logger.warning("Astrometry.net failed.")
            for line in e.output.split("\n"):
                self.logger.error(line)
            self.astrometrySolved = False
        except:
            self.logger.error("solve-field process failed: {0} {1} {2}".format(sys.exc_info()[0], sys.exc_info()[1], sys.exc_info()[2]))
        else:
            ProcessTime = EndTime - StartTime
            self.logger.debug("Astrometry.net Processing Time: %.1f s", ProcessTime)
            pos = AstrometrySTDOUT.find("Field center: (RA H:M:S, Dec D:M:S) = ")
            if pos != -1:
                IsFieldCenter = re.match("\s*(\d{1,2}:\d{2}:\d{2}\.\d+,\s-?\d{1,2}:\d{2}:\d{2}\.\d+).*", 
                                         AstrometrySTDOUT[pos+40:pos+75])
                if IsFieldCenter:
                    self.logger.info("Astrometry.net field center is: %s", IsFieldCenter.group(1))
            else:
                for line in AstrometrySTDOUT:
                    self.logger.warning("  %s" % line)
            NewFile = self.workingFile.replace(self.fileExt, ".new")
            NewFitsFile = self.workingFile.replace(self.fileExt, ".new.fits")
            if not os.path.exists(NewFile):
                self.logger.warning("No new file created by astrometry.net")
                self.astrometrySolved = False
            else:
                self.logger.debug("Astrometry.net succeeded")
                if os.path.exists(NewFitsFile): os.remove(NewFitsFile)
                os.rename(NewFile, NewFitsFile)
                self.astrometrySolved = True
                ## Update header history
                hdulist = fits.open(self.workingFile, mode="update")
                now = time.gmtime()
                hdulist[0].header['history'] = "Solved by Astrometry.net at {0}".format(time.strftime("%Y-%m-%dT%H:%M:%S UTC"))
                hdulist.close()
            ## Add files created by astrometry.net to tempFiles list
            self.tempFiles.append(os.path.join(self.config.pathTemp, self.rawFileBasename+".axy"))
            self.tempFiles.append(os.path.join(self.config.pathTemp, self.rawFileBasename+".wcs"))
            self.tempFiles.append(os.path.join(self.config.pathTemp, self.rawFileBasename+".solved"))
            self.tempFiles.append(os.path.join(self.config.pathTemp, self.rawFileBasename+".rdls"))
            self.tempFiles.append(os.path.join(self.config.pathTemp, self.rawFileBasename+".match"))
            self.tempFiles.append(os.path.join(self.config.pathTemp, self.rawFileBasename+".corr"))
            self.tempFiles.append(os.path.join(self.config.pathTemp, self.rawFileBasename+".new.fits"))
            self.tempFiles.append(os.path.join(self.config.pathTemp, self.rawFileBasename+"-indx.xyls"))

    ##-------------------------------------------------------------------------
    ## Refine WCS
    ##-------------------------------------------------------------------------
    def RefineWCS(self):
        '''
        Refine the WCS of the image to have accurate distortions.
        '''
        pass

    ##-------------------------------------------------------------------------
    ## Determine Pointing Error
    ##-------------------------------------------------------------------------
    def DeterminePointingError(self):
        '''
        Determine pointing error (difference between objects coordinates and
        solved WCS).
        '''
        self.logger.info("Detemining pointing error based on WCS solution")
        if self.imageWCS and self.coordinate_header:
            centerWCS = self.imageWCS.wcs_pix2world([[self.nXPix/2, self.nYPix/2]], 1)
            self.logger.debug("Using coordinates of center point: {0} {1}".format(centerWCS[0][0], centerWCS[0][1]))
            self.coordinate_WCS = coords.ICRSCoordinates(ra=centerWCS[0][0],
                                                   dec=centerWCS[0][1],
                                                   unit=(u.degree, u.degree))
            self.pointingError = self.coordinate_WCS.separation(self.coordinate_header)
            self.logger.debug("Target Coordinates are:  %s %s",
                         self.coordinate_header.ra.format(u.hour, sep=":", precision=1),
                         self.coordinate_header.dec.format(u.degree, sep=":", precision=1, alwayssign=True))
            self.logger.debug("WCS of Central Pixel is: %s %s",
                         self.coordinate_WCS.ra.format(u.hour, sep=":", precision=1),
                         self.coordinate_WCS.dec.format(u.degree, sep=":", precision=1, alwayssign=True))
            self.logger.info("Pointing Error is %.2f arcmin", self.pointingError.arcmins)
        else:
            self.logger.warning("Pointing error not calculated.")

    ##-------------------------------------------------------------------------
    ## Run SExtractor
    ##-------------------------------------------------------------------------
    def RunSExtractor(self):
        '''
        Run SExtractor on image.
        '''
        assert type(self.tel.gain) == u.quantity.Quantity
        assert type(self.tel.pixelScale) == u.quantity.Quantity
        assert type(self.tel.SExtractorSeeing) == u.quantity.Quantity
        assert type(self.tel.SExtractorPhotAperture) == u.quantity.Quantity
        if self.tel.gain and self.tel.pixelScale and self.tel.SExtractorSeeing and self.tel.SExtractorPhotAperture:
            ## Set up file names
            SExtractorDefaultFile = os.path.join(self.config.pathIQMonExec, "default.sex")
            SExtractorConfigFile = os.path.join(self.config.pathTemp, self.rawFileBasename+".sex")
            self.tempFiles.append(SExtractorConfigFile)
            SExtractorCatalog = os.path.join(self.config.pathTemp, self.rawFileBasename+".cat")
            self.tempFiles.append(SExtractorCatalog)
            PhotometryCatalogFile_xy = os.path.join(self.config.pathTemp, self.rawFileBasename+"PhotCat_xy.txt")
            self.tempFiles.append(PhotometryCatalogFile_xy)

            ## Create PhotometryCatalogFile_xy file for SExtractor Association
            if os.path.exists(PhotometryCatalogFile_xy): os.remove(PhotometryCatalogFile_xy)
            PhotCatFileObject = open(PhotometryCatalogFile_xy, 'w')
            PhotCatFileObject.write("# No Existing WCS Found for this image\n")
            PhotCatFileObject.write("# This is a dummy file to keep SExtractor happy\n")
            PhotCatFileObject.write("0.0  0.0  0.0  0.0\n")
            PhotCatFileObject.close()

            ## Make edits To default.sex based on telescope:
            ## Read in default config file        
            DefaultConfig = open(SExtractorDefaultFile, 'r')
            NewConfig     = open(SExtractorConfigFile, 'w')
            for line in DefaultConfig:
                newline = line
                if re.match("CATALOG_NAME\s+", line):
                    newline = "CATALOG_NAME     "+SExtractorCatalog+"\n"
                if re.match("PARAMETERS_NAME\s+", line):
                    newline = "PARAMETERS_NAME  "+os.path.join(self.config.pathIQMonExec, "default.param")+"\n"
                if re.match("PHOT_APERTURES\s+", line):
                    newline = "PHOT_APERTURES   "+str(self.tel.SExtractorPhotAperture.to(u.pix).value)+"\n"
                if re.match("GAIN\s+", line):
                    newline = "GAIN             "+str(self.tel.gain.value)+"\n"
                if re.match("PIXEL_SCALE\s+", line):
                    newline = "PIXEL_SCALE      "+str(self.tel.pixelScale.value)+"\n"
                if re.match("SEEING_FWHM\s+", line):
                    newline = "SEEING_FWHM      "+str(self.tel.SExtractorSeeing.to(u.arcsec).value)+"\n"
                if re.match("ASSOC_NAME\s+", line):
                    newline = "ASSOC_NAME       "+PhotometryCatalogFile_xy+"\n"
                NewConfig.write(newline)
            DefaultConfig.close()
            NewConfig.close()

            ## Run SExtractor
            self.logger.info("Invoking SExtractor.")
            SExtractorCommand = ["sex", self.workingFile, "-c", SExtractorConfigFile]
            try:
                SExSTDOUT = subprocess.check_output(SExtractorCommand, stderr=subprocess.STDOUT)
            except subprocess.CalledProcessError as e:
                self.logger.error("SExtractor failed.")
                for line in e.output.split("\n"):
                    self.logger.error(line)
            except:
                self.logger.error("SExtractor process failed: {0} {1} {2}".format(sys.exc_info()[0], sys.exc_info()[1], sys.exc_info()[2]))
            else:
                for line in SExSTDOUT.split("\n"):
                    line.replace("[1A", "")
                    line.replace("[1M>", "")
                    if not re.match(".*Setting up background map.*", line) and not re.match(".*Line:\s[0-9]*.*", line):
                        self.logger.debug("  "+line)
                ## Extract Number of Stars from SExtractor Output
                pos = SExSTDOUT.find("sextracted ")
                IsSExCount = re.match("\s*([0-9]+)\s+", SExSTDOUT[pos+11:pos+21])
                if IsSExCount:
                    self.nSExtracted = int(IsSExCount.group(1))
                    self.logger.info("SExtractor found {0} sources.".format(self.nSExtracted))
                else:
                    self.nSExtracted = None
                ## Extract Background Level from SExtractor Output
                pos = SExSTDOUT.find("Background: ")
                IsSExBkgnd = re.match("\s*([0-9\.]+)\s*", SExSTDOUT[pos+11:pos+21])
                if IsSExBkgnd:
                    self.SExBackground = float(IsSExBkgnd.group(1))
                    self.logger.info("SExtractor background is {0:.1f}".format(self.SExBackground))
                else:
                    self.SExBackground = None
                ## Extract Background RMS from SExtractor Output
                IsSExBRMS = re.match("\s*RMS:\s([0-9\.]+)\s*", SExSTDOUT[pos+21:pos+37])
                if IsSExBRMS:
                    self.SExBRMS = float(IsSExBRMS.group(1))
                    self.logger.info("SExtractor background RMS is {0:.1f}".format(self.SExBRMS))
                else:
                    self.SExBRMS = None

                ## If No Output Catalog Created ...
                if not os.path.exists(SExtractorCatalog):
                    self.logger.warning("SExtractor failed to create catalog.")
                    self.SExtractorCatalog = None
                else:
                    self.SExtractorCatalog = SExtractorCatalog

                ## Read Catalog
                self.logger.debug("Reading SExtractor output catalog.")
                self.SExtractorResults = ascii.read(self.SExtractorCatalog, Reader=ascii.sextractor.SExtractor)
                SExImageRadius = []
                SExAngleInImage = []
                for star in self.SExtractorResults:
                    SExImageRadius.append(math.sqrt((self.nXPix/2-star['X_IMAGE'])**2 + (self.nYPix/2-star['Y_IMAGE'])**2))
                    SExAngleInImage.append(math.atan((star['X_IMAGE']-self.nXPix/2)/(self.nYPix/2-star['Y_IMAGE']))*180.0/math.pi)
                self.SExtractorResults.add_column(table.Column(data=SExImageRadius, name='ImageRadius'))
                self.SExtractorResults.add_column(table.Column(data=SExAngleInImage, name='AngleInImage'))
                self.nStarsSEx = len(self.SExtractorResults)
                self.logger.info("Read in {0} stars from SExtractor catalog.".format(self.nStarsSEx))
        else:
            self.logger.warning("Telescope proerties not set.")


    ##-------------------------------------------------------------------------
    ## Determine Image FWHM from SExtractor Catalog
    ##-------------------------------------------------------------------------
    def DetermineFWHM(self):
        '''
        Determine typical FWHM of image from SExtractor results.
        '''
        if self.nStarsSEx > 1:
            IQRadiusFactor = 1.0
            DiagonalRadius = math.sqrt((self.nXPix/2)**2+(self.nYPix/2)**2)
            IQRadius = DiagonalRadius*IQRadiusFactor
            CentralFWHMs = [star['FWHM_IMAGE'] for star in self.SExtractorResults if star['ImageRadius'] <= IQRadius]
            CentralEllipticities = [star['ELLIPTICITY'] for star in self.SExtractorResults if star['ImageRadius'] <= IQRadius]
#             CentralFWHMs = []
#             CentralEllipticities = []
#             for star in self.SExtractorResults:
#                 if star['ImageRadius'] <= IQRadius:
#                     CentralFWHMs.append(star['FWHM_IMAGE'])
#                     CentralEllipticities.append(star['ELLIPTICITY'])   
            if len(CentralFWHMs) > 3:
                self.FWHM = np.median(CentralFWHMs) * u.pix
                self.ellipticity = np.median(CentralEllipticities)
            else:
                self.logger.warning("Not enough stars detected in central region of image to form median FWHM.")
            self.logger.debug("Using {0} stars in central region to determine FWHM and ellipticity.".format(len(CentralFWHMs)))
            self.logger.info("Median FWHM in inner region is {0:.2f} pixels".format(self.FWHM.to(u.pix).value))
            self.logger.info("Median Ellipticity in inner region is {0:.2f}".format(self.ellipticity))
        else:
            self.FWHM = None
            self.ellipticity = None


    ##-------------------------------------------------------------------------
    ## Determine Zero Point from SExtractor Catalog
    ##-------------------------------------------------------------------------
    def DetermineZeroPoint(self):
        '''
        Determine zero point by comparing measured magnitudes with catalog
        magnitudes.
        '''
        pass


    ##-------------------------------------------------------------------------
    ## Make JPEG of Image
    ##-------------------------------------------------------------------------
    def MakeJPEG(self, jpegFileName, marked=False, rotate=False, binning=1):
        '''
        Make jpegs of image.
        '''
        jpegFile = os.path.join(self.config.pathPlots, jpegFileName)
        if marked:
            self.logger.info("Making marked jpeg with binning factor of {0}.".format(binning))
        else:
            self.logger.info("Making jpeg with binning factor of {0}.".format(binning))
        if os.path.exists(jpegFile): os.remove(jpegFile)
        binningString = str(1./binning*100)+"%"
        JPEGcommand = ["convert", "-contrast-stretch", "0.9%,1%", "-compress", "JPEG", "-quality", "70", "-stroke", "red", "-fill", "none", "-resize", binningString]
        if marked:
            if self.FWHM:
                MarkRadius=max([4, 2*math.ceil(self.FWHM.value)])
            else:
                MarkRadius = 4
            for star in self.SExtractorResults:
                MarkXPos = star['X_IMAGE']
                MarkYPos = self.nXPix - star['Y_IMAGE']
                JPEGcommand.append('-draw')
                JPEGcommand.append("circle %d,%d %d,%d" % (MarkXPos, MarkYPos, MarkXPos+MarkRadius, MarkYPos))
        if rotate:
            if self.positionAngle:
                JPEGcommand.append("-rotate")
                JPEGcommand.append(str(self.positionAngle.to(u.deg).value))
                if self.imageFlipped:
                    JPEGcommand.append("-flop")
            else:
                self.logger.warning("No position angle value found.  Not rotating JPEG.")
        JPEGcommand.append(self.workingFile)
        JPEGcommand.append(jpegFile)
        try:        
            ConvertSTDOUT = subprocess.check_output(JPEGcommand, stderr=subprocess.STDOUT)
        except subprocess.CalledProcessError as e:
            self.logger.error("Failed to create jpeg.")
            for line in e.output.split("\n"):
                self.logger.error(line)
        except OSError as e:
            self.logger.error("Failed to create jpeg.")
            for line in e.strerror.split("\n"):
                self.logger.error(line)
        except:
            self.logger.error("Convert process failed: {0} {1} {2}".format(sys.exc_info()[0], sys.exc_info()[1], sys.exc_info()[2]))
        else:
            for line in ConvertSTDOUT.split("\n"):
                if len(line) > 0:
                    self.logger.debug(line)
            self.jpegFileNames.append(jpegFileName)


    ##-------------------------------------------------------------------------
    ## Clean Up by Deleting Temporary Files
    ##-------------------------------------------------------------------------
    def CleanUp(self):
        '''
        Clean up by deleting temporary files.
        '''
        self.logger.info("Cleaning Up Temporary Files.")
        for item in self.tempFiles:
            if os.path.exists(item):
                self.logger.debug("Deleting {0}".format(item))
                os.remove(item)


    ##-------------------------------------------------------------------------
    ## Append Line With Image Info to HTML File List
    ##-------------------------------------------------------------------------
    def AddWebLogEntry(self, htmlImageList):
        '''
        This function adds one line to the HTML table of images.  The line
        contains the image info extracted by IQMon.
        '''
        ## If HTML file does not yet exist, create it and insert header
        ## from template file.
        if not os.path.exists(htmlImageList):
            self.logger.debug("HTML files does not exist.  Creating it.")
            HTML = open(htmlImageList, 'w')
            HTMLheader = open(os.path.join(self.config.pathIQMonExec, "ImageListHeader.html"), 'r')
            header = HTMLheader.read()
            header = header.replace("telescopename", self.tel.longName)
            header = header.replace("FWHMunits", str(self.tel.unitsForFWHM.unit))
            HTMLheader.close()
            HTML.write(header)
            HTML.close()
        ## If HTML file does exist, we need to strip off the lines which
        ## end the file, so we can append more data to the table.
        else:
            self.logger.debug("HTML file exists.  Copying contents.")
            HTML = open(htmlImageList, 'r')
            existingContent = HTML.read().split("\n")
            HTML.close()
            HTML = open(htmlImageList, 'w')
            for line in existingContent:
                IsEndTable = re.match("\s*</table>\s*", line)
                IsEndBody = re.match("\s*</body>\s*", line)
                IsEndHTML = re.match("\s*</html>\s*", line)
                if not IsEndTable and not IsEndBody and not IsEndHTML:
                    HTML.write(line+"\n")
        ## Write Lines for this Image to HTML File
        self.logger.info("Adding image data to HTML log file.")
        HTML = open(htmlImageList, 'a')
        HTML.write("    <tr>\n")
        ## Write Observation Date and Time
        HTML.write("      <td style='color:black;text-align:left'>{0}</td>\n".format(self.dateObs))
        ## Write Filename (and links to jpegs)
        if len(self.jpegFileNames) == 0:
            HTML.write("      <td style='color:black;text-align:left'>{0}</td>\n".format(self.rawFileBasename))
        elif len(self.jpegFileNames) == 1:
            HTML.write("      <td style='color:black;text-align:left'><a href='{0}'>{1}</a></td>\n".format(os.path.join("..", "..", "Plots", self.jpegFileNames[0]), self.rawFileBasename))
        elif len(self.jpegFileNames) >= 2:
            HTML.write("      <td style='color:black;text-align:left'><a href='{0}'>{1}</a> (<a href='{2}'>JPEG2</a>)</td>\n".format(os.path.join("..", "..", "Plots", self.jpegFileNames[0]), self.rawFileBasename, os.path.join("..", "..", "Plots", self.jpegFileNames[1])))                
        ## Write Alt, Az, airmass, moon separation, and moon phase
        if self.targetAlt and self.targetAz and self.airmass and self.moonSep and self.moonPhase:
            HTML.write("      <td style='color:black'>{0:.1f}</td>\n".format(self.targetAlt.to(u.deg).value))
            HTML.write("      <td style='color:black'>{0:.1f}</td>\n".format(self.targetAz.to(u.deg).value))
            HTML.write("      <td style='color:{0}'>{1:.2f}</td>\n".format("black", self.airmass))
            HTML.write("      <td style='color:{0}'>{1:.1f}</td>\n".format("black", self.moonSep.to(u.deg).value))
            HTML.write("      <td style='color:black'>{0:.1f}</td>\n".format(self.moonPhase))
        else:
            HTML.write("      <td style='color:black'>{0}</td>\n".format(""))
            HTML.write("      <td style='color:black'>{0}</td>\n".format(""))
            HTML.write("      <td style='color:{0}'>{1}</td>\n".format("black", ""))
            HTML.write("      <td style='color:{0}'>{1}</td>\n".format("black", ""))
            HTML.write("      <td style='color:black'>{0}</td>\n".format(""))
        ## Write FWHM and ellipticity
        if self.FWHM and self.ellipticity:
            ## Decide whether to flag FWHM value with red color
<<<<<<< HEAD
            if self.FWHM > self.tel.thresholdFWHM:
                colorFWHM = "#FF5C33"
=======
            if self.FWHM > self.tel.thresholdFWHM.to(u.pix, equivalencies=self.tel.pixelScaleEquivalency):
                colorFWHM = "red"
>>>>>>> 0e726b3e
            else:
                colorFWHM = "#70DB70"
            ## Decide whether to flag ellipticity value with red color
            if self.ellipticity > self.tel.thresholdEllipticity:
                colorEllipticity = "#FF5C33"
            else:
                colorEllipticity = "#70DB70"
            ## Convert FWHM value to appropriate units for HTML output
            if self.tel.unitsForFWHM.unit == u.arcsec:
                FWHM_for_HTML = (self.FWHM * u.radian.to(u.arcsec)*self.tel.pixelSize.to(u.mm)/self.tel.focalLength.to(u.mm)).value
            else:
                FWHM_for_HTML = self.FWHM.value
            ## Write HTML
            HTML.write("      <td style='background-color:{0}'>{1:.2f}</td>\n".format(colorFWHM, FWHM_for_HTML))
            HTML.write("      <td style='background-color:{0}'>{1:.2f}</td>\n".format(colorEllipticity, self.ellipticity))
        else:
            HTML.write("      <td style='color:{0}'>{1}</td>\n".format("#FF5C33", ""))
            HTML.write("      <td style='color:{0}'>{1}</td>\n".format("#FF5C33", ""))
        ## Write SExtractor background and background RMS
        if self.SExBackground and self.SExBRMS:
            HTML.write("      <td style='color:{0}'>{1:.0f} [{2:.0f}]</td>\n".format("black", self.SExBackground, self.SExBRMS))
        else:
            HTML.write("      <td style='color:{0}'>{1}</td>\n".format("black", ""))
        ## Write pointing error
        if self.pointingError:
            ## Decide whether to flag pointing error value with red color
            if self.pointingError.arcmins > self.tel.thresholdPointingErr.to(u.arcmin).value:
                colorPointingError = "#FF5C33"
            else:
                colorPointingError = "#70DB70"
            ## Write HTML
            HTML.write("      <td style='background-color:{0}'>{1:.1f}</td>\n".format(colorPointingError, self.pointingError.arcmins))
        else:
            HTML.write("      <td style='color:{0}'>{1}</td>\n".format("#FF5C33", ""))
        ## Write WCS position angle
        if self.positionAngle:
            HTML.write("      <td style='color:{0}'>{1:.1f}</td>\n".format("black", self.positionAngle.to(u.deg).value))
        else:
            HTML.write("      <td style='color:{0}'>{1}</td>\n".format("black", ""))
        ## Write zero point
        if self.zeroPoint:
            HTML.write("      <td style='color:{0}'>{1}</td>\n".format("black", self.zeroPoint))
        else:
            HTML.write("      <td style='color:{0}'>{1}</td>\n".format("black", ""))
        ## Write number of stars detected by SExtractor
        if self.nStarsSEx:
            HTML.write("      <td style='color:{0}'>{1}</td>\n".format("black", self.nStarsSEx))
        else:
            HTML.write("      <td style='color:{0}'>{1}</td>\n".format("black", ""))
        ## Write process time
        if self.processTime:
            HTML.write("      <td style='color:{0}'>{1:.1f}</td>\n".format("black", self.processTime))
        else:
            HTML.write("      <td style='color:{0}'>{1}</td>\n".format("black", ""))
        HTML.write("    </tr>\n")
        HTML.write("  </table>\n")
        HTML.write("</body>\n")
        HTML.write("</html>\n")
        HTML.close()


    ##-------------------------------------------------------------------------
    ## Append Line With Image Info to Summary Text File
    ##-------------------------------------------------------------------------
    def AddSummaryEntry(self, summaryFile):
        self.logger.info("Writing Summary File Entry.")
        self.logger.debug("Summary File: {0}".format(summaryFile))
        ## Read in previous data
        if not os.path.exists(summaryFile):
            self.logger.info("Making new astropy table object")
            SummaryTable = table.Table(names=("ExpStart", "File", "FWHM (pix)", "Ellipticity", 
                                       "Alt (deg)", "Az (deg)", "Airmass", "PointingError (arcmin)", 
                                       "ZeroPoint", "nStars", "Background", "Background RMS"),
                                 dtypes=('S22', 'S100', 'f4', 'f4', 'f4', 'f4', 'f4', 'f4', 'f4', 'i4', 'f4', 'f4'),
                                 masked=True)
        else:
            self.logger.info("Reading astropy table object from file: {0}".format(summaryFile))
            SummaryTable = ascii.read(summaryFile,
                                      converters={
                                      'ExpStart': [ascii.convert_numpy('S22')],
                                      'File': [ascii.convert_numpy('S100')]
                                      })
        ## Astropy table writer can not write None to table initialized
        ## with type.  If any outputs are None, change to some value.
        tableMask = np.zeros(12)
        ## dateObs
        if self.dateObs: dateObs = self.dateObs
        else: 
            dateObs = ""
            tableMask[0] = True
        ## FileName
        if self.rawFileName:
            rawFileName = self.rawFileName.ljust(100)
        else: 
            rawFileName = "".ljust(100)
            tableMask[1] = True
        ## FWHM
        if self.FWHM: FWHM = self.FWHM.to(u.pix).value
        else:
            FWHM = 0.
            tableMask[2] = True
        ## Ellipticity
        if self.ellipticity: ellipticity = self.ellipticity
        else:
            ellipticity = 0.
            tableMask[3] = True
        ## Target Alt
        if self.targetAlt: targetAlt = self.targetAlt.to(u.deg).value
        else:
            targetAlt = 0.
            tableMask[4] = True
        ## Target Az
        if self.targetAz: targetAz = self.targetAz.to(u.deg).value
        else:
            targetAz = 0.
            tableMask[5] = True
        ## Airmass
        if self.airmass: airmass = self.airmass
        else:
            airmass = 0.
            tableMask[6] = True
        ## Pointing Error
        if self.pointingError: pointingError = self.pointingError.arcmins
        else:
            pointingError = 0.
            tableMask[7] = True
        ## Zero Point
        if self.zeroPoint: zeroPoint = self.zeroPoint
        else:
            zeroPoint = 0.
            tableMask[8] = True
        ## nStarsSEx
        if self.nStarsSEx: nStarsSEx = self.nStarsSEx
        else: 
            nStarsSEx = 0.
            tableMask[9] = True
        ## SExtractor Background
        if self.SExBackground: SExBackground = self.SExBackground
        else:
            SExBackground = 0.
            tableMask[10] = True
        ## SExtractor Background RMS
        if self.SExBRMS: SExBRMS = self.SExBRMS
        else:
            SExBRMS = 0.
            tableMask[11] = True
        ## Add row to table
        self.logger.debug("Writing new row to log table.  Filename: {0}".format(rawFileName))
        SummaryTable.add_row((dateObs, rawFileName,
                              FWHM, ellipticity,
                              targetAlt, targetAz,
                              airmass, pointingError,
                              zeroPoint, nStarsSEx,
                              SExBackground, SExBRMS),
                              mask=tableMask)
        ## Write Table to File
        self.logger.info("Writing new summary file.")
        ascii.write(SummaryTable, summaryFile,
                    Writer=ascii.basic.Basic)


    ##-------------------------------------------------------------------------
    ## Calcualte Process Time
    ##-------------------------------------------------------------------------
    def CalculateProcessTime(self):
        self.endProcessTime = time.time()
        self.processTime = self.endProcessTime - self.startProcessTime
        self.logger.info("IQMon processing time = {0:.1f} seconds".format(self.processTime))

    <|MERGE_RESOLUTION|>--- conflicted
+++ resolved
@@ -1029,13 +1029,8 @@
         ## Write FWHM and ellipticity
         if self.FWHM and self.ellipticity:
             ## Decide whether to flag FWHM value with red color
-<<<<<<< HEAD
-            if self.FWHM > self.tel.thresholdFWHM:
-                colorFWHM = "#FF5C33"
-=======
             if self.FWHM > self.tel.thresholdFWHM.to(u.pix, equivalencies=self.tel.pixelScaleEquivalency):
                 colorFWHM = "red"
->>>>>>> 0e726b3e
             else:
                 colorFWHM = "#70DB70"
             ## Decide whether to flag ellipticity value with red color
@@ -1127,10 +1122,9 @@
             dateObs = ""
             tableMask[0] = True
         ## FileName
-        if self.rawFileName:
-            rawFileName = self.rawFileName.ljust(100)
+        if self.rawFileName: rawFileName = self.rawFileName
         else: 
-            rawFileName = "".ljust(100)
+            rawFileName = ""
             tableMask[1] = True
         ## FWHM
         if self.FWHM: FWHM = self.FWHM.to(u.pix).value
